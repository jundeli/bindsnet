import sys
import torch
import numpy as np
import matplotlib.pyplot as plt

from .feedback           import *
from ..analysis.plotting import *
from ..encoding          import bernoulli

plt.ion()

class Pipeline:
	'''
	Abstracts the interaction between network, environment (or dataset), input encoding, and environment feedback.
	'''
	def __init__(self, network, environment, encoding=bernoulli, feedback=no_feedback, **kwargs):
		'''
		Initializes the pipeline.
		
		Inputs:
		
			| :code:`network` (:code:`bindsnet.Network`): Arbitrary network object.
			| :code:`environment` (:code:`bindsnet.Environment`): Arbitrary environment.
			| :code:`encoding` (:code:`function`): Function to encode observations into spike trains.
			| :code:`feedback` (:code:`function`): Function to convert network outputs into environment inputs.
			| :code:`kwargs`:
			
				| :code:`plot` (:code:`bool`): Plot monitor variables.
				| :code:`render` (:code:`bool`): Show the environment.
				| :code:`plot_interval` (:code:`int`): Interval to update plots.
				| :code:`time` (:code:`int`): Time input is presented for to the network.
				| :code:`history` (:code:`int`): Number of observations to keep track of.
				| :code:`delta` (:code:`int`): Step size to save observations in history. 
				| :code:`output` (:code:`str`): String name of the layer from which to take output from.
		'''
		self.network = network
		self.env = environment
		self.encoding = encoding
		self.feedback = feedback
		
		self.iteration = 0
		self.ims_s, self.axes_s = None, None
		self.ims_v, self.axes_v = None, None
		
		# Setting kwargs.
		if 'time' in kwargs:
			self.time = kwargs['time']
		else:
			self.time = 1
		
		if 'render' in kwargs:
			self.render = kwargs['render']
		else:
			self.render = False
		
		if 'history' in kwargs and 'delta' in kwargs:
			self.delta = kwargs['delta']
			self.history_index = 0
			self.history = {i : torch.Tensor() for i in range(0, kwargs['history']*self.delta, self.delta)}
		else:
			self.history_index = 0
			self.history = {}
			self.delta = 1
		
		if 'plot' in kwargs:
			self.plot = kwargs['plot']
		else:
			self.plot = False
		
		if 'plot_interval' in kwargs:
			self.plot_interval = kwargs['plot_interval']
		else:
			self.plot_interval = 100
		
		if 'output' in kwargs:
			self.output = kwargs['output']
		else:
			self.output = None
			
		if self.plot:
			self.spike_record = {layer : torch.ByteTensor() for layer in self.network.layers}
			self.set_spike_data()
			self.plot_data()

		self.first = True
		self.print_interval = 100
		
	def set_spike_data(self):
<<<<<<< HEAD
		'''
		Get the spike data from all layers in the pipeline's network.
		'''
		self.spike_record = {layer : self.network.monitors['%s_spikes' % layer].get('s') for layer in self.network.layers}

	def set_voltage_data(self):
		'''
		Get the voltage data from all applicable layers in the pipeline's network.
		'''
		self.voltage_record = {}
		for layer in self.network.layers:
			if 'v' in self.network.layers[layer].__dict__:
				self.voltage_record[layer] = self.network.monitors['%s_voltages' % layer].get('v')
=======
		self.spike_record = {layer: self.network.monitors['%s_spikes' % layer].get('s') for layer in self.network.layers}

	def set_voltage_data(self):
		self.voltage_record = {layer : self.network.monitors['%s_voltages' % layer].get('v') for layer in set(self.network.layers) - {'X'}}

	def print_iterations(self):
		if self.iteration % self.print_interval == 0:
			print ('Iteration: %d'%self.iteration)
>>>>>>> eac13c54

	def step(self):
		'''
		Run an iteration of the pipeline.
		'''
		# Temporary printing
		self.print_iterations()
		
		# Render game.
		if self.render:
			self.env.render()
<<<<<<< HEAD
			
		# Choose action based on output neuron spiking.
=======
		
		# Choose action based on readout neuron spiking
>>>>>>> eac13c54
		action = self.feedback(self, output=self.output)
		
		# Run a step of the environment.
		self.obs, self.reward, self.done, info = self.env.step(action)

		# Store frame of history and encode the inputs.
		if len(self.history) > 0:
			self.update_history()
			self.update_index()
			
		# Encode the observation using given encoding function.
		if 'max_prob' in self.env.__dict__:
			self.encoded = self.encoding(self.obs, time=self.time, max_prob=self.env.max_prob)
		else:
			self.encoded = self.encoding(self.obs, time=self.time)
		
		# Run the network on the spike train-encoded inputs.
		self.network.run(inpts={'X' : self.encoded}, time=self.time)
		
		# Plot relevant data.
		if self.plot and (self.iteration % self.plot_interval == 0):
			self.plot_data()
			
			if len(self.history) > 0 and not self.iteration < len(self.history) * self.delta:  
				self.plot_obs()
			
		self.iteration += 1

	def plot_obs(self):
		'''
		Plot the processed observation after difference against history
		'''
		if self.first:
			self.fig = plt.figure()
			axes = self.fig.add_subplot(111)
			self.im = axes.imshow(self.obs.numpy().reshape(self.env.obs_shape), cmap='gray')
			self.first = False
		else:
			self.im.set_data(self.obs.numpy().reshape(self.env.obs_shape))
			
	def plot_data(self):
		'''
		Plot desired variables.
		'''
		# Set latest data
		self.set_spike_data()
		self.set_voltage_data()
		
		# Initialize plots
		if self.ims_s is None and self.axes_s is None and self.ims_v is None and self.axes_v is None:
			self.ims_s, self.axes_s = plot_spikes(self.spike_record)
			self.ims_v, self.axes_v = plot_voltages(self.voltage_record)
		else: 
			# Update the plots dynamically
			self.ims_s, self.axes_s = plot_spikes(self.spike_record, ims=self.ims_s, axes=self.axes_s)
			self.ims_v, self.axes_v = plot_voltages(self.voltage_record, ims=self.ims_v, axes=self.axes_v)
		
		plt.pause(1e-8)

	def update_history(self):
		'''
		Updates the observations inside history by performing subtraction from 
		most recent observation and the sum of previous observations.
		
		If there are not enough observations to take a difference from, simply 
		store the observation without any subtraction.
		'''
		# Recording initial observations
		if self.iteration < len(self.history) * self.delta:
			# Store observation based on delta value
			if self.iteration % self.delta == 0:
				self.history[self.history_index] = self.obs
		else:
			# Take difference between stored frames and current frame
			temp = torch.clamp(self.obs - sum(self.history.values()), 0, 1)
							
			# Store observation based on delta value.
			if self.iteration % self.delta == 0:
				self.history[self.history_index] = self.obs
				
			self.obs = temp
				
	def update_index(self):
		'''
		Updates the index to keep track of history.
		
		For example: history = 4, delta = 3 will produce self.history = {0, 3, 6, 9}
						  and self.history_index will be updated according to self.delta
						  and will wrap around the history dictionary.
		'''
		if self.iteration % self.delta == 0:
			if self.history_index != max(self.history.keys()):
				self.history_index += self.delta
			# Wrap around the history
			else:
				self.history_index %= max(self.history.keys())	
					
	def normalize(self, source, target, norm):
		'''
		Normalize a connection in the pipeline's :code:`Network`.
		
		Inputs:
		
			| :code:`source` (:code:`str`): Name of the pre-connection population.
			| :code:`source` (:code:`str`): Name of the post-connection population.
			| :code:`norm` (:code:`float`): Normalization constant of the connection weights.
		'''
		self.network.connections[(source, target)].normalize(norm)
	
	def _reset(self):
		'''
		Reset the pipeline.
		'''
		self.env.reset()
		self.network._reset()
		self.iteration = 0
		self.history = self.history = {i: torch.Tensor() for i in self.history}<|MERGE_RESOLUTION|>--- conflicted
+++ resolved
@@ -86,7 +86,6 @@
 		self.print_interval = 100
 		
 	def set_spike_data(self):
-<<<<<<< HEAD
 		'''
 		Get the spike data from all layers in the pipeline's network.
 		'''
@@ -100,34 +99,26 @@
 		for layer in self.network.layers:
 			if 'v' in self.network.layers[layer].__dict__:
 				self.voltage_record[layer] = self.network.monitors['%s_voltages' % layer].get('v')
-=======
-		self.spike_record = {layer: self.network.monitors['%s_spikes' % layer].get('s') for layer in self.network.layers}
-
-	def set_voltage_data(self):
-		self.voltage_record = {layer : self.network.monitors['%s_voltages' % layer].get('v') for layer in set(self.network.layers) - {'X'}}
-
-	def print_iterations(self):
+
+	def print_iteration(self):
+		'''
+		Prints the current iteration to standard output.
+		'''
 		if self.iteration % self.print_interval == 0:
-			print ('Iteration: %d'%self.iteration)
->>>>>>> eac13c54
+			print('Iteration: %d' % self.iteration)
 
 	def step(self):
 		'''
 		Run an iteration of the pipeline.
 		'''
 		# Temporary printing
-		self.print_iterations()
+		self.print_iteration()
 		
 		# Render game.
 		if self.render:
 			self.env.render()
-<<<<<<< HEAD
 			
 		# Choose action based on output neuron spiking.
-=======
-		
-		# Choose action based on readout neuron spiking
->>>>>>> eac13c54
 		action = self.feedback(self, output=self.output)
 		
 		# Run a step of the environment.
